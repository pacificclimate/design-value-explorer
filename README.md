--- conflicted
+++ resolved
@@ -195,11 +195,7 @@
 From the bash prompt:
 
 ```
-<<<<<<< HEAD
-python run_app.py --debug
-=======
 python dve_app.py --debug
->>>>>>> 4d0fe685
 ```
 
 The `--debug` option does two things: Runs the server with `debug=True`, and
