from climpyrical.data import read_data
from climpyrical.gridding import flatten_coords, transform_coords, find_nearest_index
from climpyrical.mask import stratify_coords
from climpyrical.cmd.find_matched_model_vals import add_model_values
from dve.colorbar import get_cmap_divisions, matplotlib_to_plotly, discrete_colorscale
from dve.processing import coord_prep
from dve.generate_iso_lines import gen_lines
from dve.layout import get_layout
import dve

import dash
import dash_table
from dash.dependencies import Input, Output
import dash_core_components as dcc
import dash_html_components as html
import dash_bootstrap_components as dbc
import dash_daq as daq
import plotly.graph_objects as go
import numpy as np
import matplotlib.cm
import geopandas as gpd
from pkg_resources import resource_filename

import flask
import pandas as pd
import os
import warnings
import yaml
import logging


warnings.filterwarnings("ignore")

with open("config.yml", "r") as ymlfile:
    config = yaml.load(ymlfile)

# load polygon data
canada = gpd.read_file(
    resource_filename("dve", config["paths"]["canada_vector"])
).geometry
X, Y = stratify_coords(canada)

native_mask = read_data(
    resource_filename("dve", config["paths"]["native_mask"])
)["sftlf"] >= 1.0

<<<<<<< HEAD
colormaps = config["colormaps"]
# Add reverse options, too
cmap_r = [f"{color}_r" for color in colormaps]
colormaps += cmap_r
=======
>>>>>>> 0f294892

data = {}
for key in config["dvs"].keys():
    print(config["dvs"][key]["station_path"])
    info = {"stations": pd.read_csv(
                                resource_filename(
                                    "dve",
                                    config["dvs"][key]["station_path"]
                                )
                            ),
            "model": read_data(
                            resource_filename(
                                "dve",
                                config["dvs"][key]["input_model_path"]
                            )
                        ),
            "reconstruction": read_data(
                            resource_filename(
                                "dve",
                                config["dvs"][key]["reconstruction_path"]
                            )
                        ),
            "station_dv": config["dvs"][key]["station_dv"],
            "table": pd.read_csv(
                                resource_filename(
                                    "dve",
                                    config["dvs"][key]["table"]
                                )
<<<<<<< HEAD
                            ),
            "cmap": config["dvs"][key]["cmap"]
=======
                            )
>>>>>>> 0f294892
    }
    data[key] = info

for key in data.keys():
    (dv, ) = data[key]["model"].data_vars
    data[key]["dv"] = dv


# initialize app
TIMEOUT = 60
server = flask.Flask("app")
app = dash.Dash("app", server=server)
external_stylesheets = [dbc.themes.BOOTSTRAP]
app = dash.Dash(__name__, external_stylesheets=external_stylesheets)
app.title = 'Pacific Climate Impacts Consortium Design Value Explorer'
app.config.suppress_callback_exceptions = True

<<<<<<< HEAD
app.layout = get_layout(app, data, colormaps)
=======
app.layout = get_layout(app, data)
>>>>>>> 0f294892

@app.callback(
    dash.dependencies.Output("ens-output-container", "children"),
    [dash.dependencies.Input("ens-switch", "value")]
)
def update_ensemble(value):
<<<<<<< HEAD
    d = {True: "CanRCM4 Ensemble Mean", False: "HSM Reconstruction"}
=======
    d = {True: "CanRCM4 Ensemble Mean", False: "HSM Recosntruction"}
>>>>>>> 0f294892
    return f"{d[value]}"

@app.callback(
    dash.dependencies.Output("table", "children"),
    [dash.dependencies.Input("dropdown", "value")]
)
def update_tablec2(value):
    df = data[value]["table"]
    df = df[["Location", "lon", "lat", data[value]["station_dv"]]].round(3)

    return dash_table.DataTable(
                columns=[{"name": i, "id": i} for i in df.columns],
                style_cell={
                    'textAlign': 'center',
                    'whiteSpace': 'normal',
                    'height': 'auto',
                    'padding': '5px'
                },
                style_as_list_view=True,
                style_header={
                    'backgroundColor': 'white',
                    'fontWeight': 'bold'
                },
                data=df.to_dict('records'),
           )


@app.callback(
    dash.dependencies.Output("mask-output-container", "children"),
    [dash.dependencies.Input("toggle-mask", "value")]
)
def update_mask(value):
    d = {True: "ON", False: "OFF"}
    return f"Mask: {d[value]}"

@app.callback(
    dash.dependencies.Output("log-output-container", "children"),
    [dash.dependencies.Input("toggle-log", "value")]
)
def update_log(loglin):
    d = {True: "Log", False: "Linear"}
    return f"Colorscale: {d[loglin]}"


@app.callback(
    dash.dependencies.Output("input-colorbar-output-container", "children"),
    [dash.dependencies.Input("input-colorbar", "value")]
)
def update_input(value):
    try:
        matplotlib.cm.get_cmap(value, 10)
    except ValueError:
        value = "Invalid cmap!"
    return f"Colour Map: {value}"

@app.callback(
    dash.dependencies.Output("station-output-container", "children"),
    [dash.dependencies.Input("toggle-station-switch", "value")],
)
def update_stations(value):
    d = {True: "ON", False: "OFF"}
    return f"Stations: {d[value]}"


@app.callback(
    dash.dependencies.Output("range-slider-output-container", "children"),
    [dash.dependencies.Input("range-slider", "value")]
)
def update_range(value):
    return f"Colorbar Range: {value[0]} to {value[1]}"

@app.callback(
    [
        Output(component_id="range-slider", component_property="min"),
        Output(component_id="range-slider", component_property="max"),
        Output(component_id="range-slider", component_property="step"),
        Output(component_id="range-slider", component_property="value")
    ],
    [Input(component_id="dropdown", component_property="value"),
<<<<<<< HEAD
    Input(component_id="cbar-slider", component_property="value")],
=======
    Input(component_id="slider", component_property="value")],
>>>>>>> 0f294892
)
def update_slider(value, N):
    field = data[value]["reconstruction"][data[value]["dv"]].values
    minimum = np.round(np.nanmin(field), 3)
    maximum = np.round(np.nanmax(field), 3)
    step = (maximum-minimum)/(N+1)
    default = [minimum, maximum]
    return minimum, maximum, step, default


@app.callback(
    dash.dependencies.Output("cbar-slider-output-container", "children"),
    [dash.dependencies.Input("cbar-slider", "value")],
)
def update_slider_n(value):
    return f"N = {value}"

ds = data[list(data.keys())[0]]["reconstruction"]
# lxarr, lyarr, txarr, tyarr, ixmin, ixmax, iymin, iymax, plon, plat, prlon, prlat = gen_lines(ds, X, Y)

@app.callback(
    dash.dependencies.Output("my-graph", "figure"),
    [
        dash.dependencies.Input("toggle-mask", "value"),
        dash.dependencies.Input("toggle-station-switch", "value"),
        dash.dependencies.Input("dropdown", "value"),
        dash.dependencies.Input("cbar-slider", "value"),
        dash.dependencies.Input("range-slider", "value"),
<<<<<<< HEAD
        dash.dependencies.Input("ens-switch", "value"),
        dash.dependencies.Input("toggle-log", "value"),
        # dash.dependencies.Input("input-colorbar", "value")
        dash.dependencies.Input("colorscale", "value")

=======
        dash.dependencies.Input("ens-switch", "value")
>>>>>>> 0f294892
    ],
)
def update_ds(
    toggle_mask,
    toggle_station_value,
    dd_value,
    slider_value,
    range_slider,
<<<<<<< HEAD
    mean_button,
    toggle_log,
    input_colorbar
=======
    mean_button
>>>>>>> 0f294892
):

    zmin = range_slider[0]
    zmax = range_slider[1]

<<<<<<< HEAD
    if toggle_log:
        ticks = np.linspace(np.log10(zmin), np.log10(zmax), slider_value+1)
        ticks = np.around(10**(ticks), 2)
    else:
        ticks = np.around(np.linspace(zmin, zmax, slider_value+1), 2)

    if input_colorbar is None:
        input_colorbar = data[dd_value]["cmap"]

    cmap = matplotlib.cm.get_cmap(input_colorbar, slider_value)

    hexes = []
    for i in range(cmap.N):
        rgba = cmap(i)
        # rgb2hex accepts rgb or rgba
        hexes.append(matplotlib.colors.rgb2hex(rgba))

    dcolorsc = discrete_colorscale(ticks, hexes)
    ticktext = [f'{ticks[0]}-{ticks[1]}'] + [f'{ticks[k]}-{ticks[k+1]}' for k in range(1, len(ticks)-1)]
=======
    ticks = np.around(np.linspace(zmin, zmax, slider_value+1), 3)
    cmap = matplotlib.cm.get_cmap("viridis", slider_value)
    hexes = []
    for i in range(cmap.N):
        rgba = cmap(i)
        # rgb2hex accepts rgb or rgba
        hexes.append(matplotlib.colors.rgb2hex(rgba))

    dcolorsc = discrete_colorscale(ticks, hexes)
    ticktext = [f'{ticks[0]}-{ticks[1]}'] + [f'{ticks[k]}-{ticks[k+1]}' for k in range(1, len(ticks)-1)]

    r_or_m = "model" if mean_button else "reconstruction"

    dv, station_dv = data[dd_value]["dv"], data[dd_value]["station_dv"]
    ds = data[dd_value][r_or_m]
    df = data[dd_value]["stations"]

    x1 = min(value for value in X if value is not None)
    x2 = max(value for value in X if value is not None)
    y1 = min(value for value in Y if value is not None)
    y2 = max(value for value in Y if value is not None)
>>>>>>> 0f294892

    r_or_m = "model" if mean_button else "reconstruction"

<<<<<<< HEAD
    dv, station_dv = data[dd_value]["dv"], data[dd_value]["station_dv"]
    ds = data[dd_value][r_or_m]
    df = data[dd_value]["stations"]

    x1 = min(value for value in X if value is not None)
    x2 = max(value for value in X if value is not None)
    y1 = min(value for value in Y if value is not None)
    y2 = max(value for value in Y if value is not None)


    ixmin = find_nearest_index(ds.rlon.values, np.nanmin(x1))
    ixmax = find_nearest_index(ds.rlon.values, np.nanmax(x2))
    iymin = find_nearest_index(ds.rlat.values, np.nanmin(y1))
    iymax = find_nearest_index(ds.rlat.values, np.nanmax(y2))

    go_list = gen_lines(ds, X, Y)

    # need to process stations
    df = coord_prep(df, station_dv)
    ds_arr = ds[dv].values[iymin:iymax, ixmin:ixmax].copy()

    if r_or_m == "model" and toggle_mask:
        mask = native_mask[iymin:iymax, ixmin:ixmax]
        ds_arr[~mask] = np.nan

=======
    ixmin = find_nearest_index(ds.rlon.values, np.nanmin(x1))
    ixmax = find_nearest_index(ds.rlon.values, np.nanmax(x2))
    iymin = find_nearest_index(ds.rlat.values, np.nanmin(y1))
    iymax = find_nearest_index(ds.rlat.values, np.nanmax(y2))

    go_list = gen_lines(ds, X, Y)

    # need to process stations
    df = coord_prep(df, station_dv)
    ds_arr = ds[dv].values[iymin:iymax, ixmin:ixmax].copy()

    if r_or_m == "model":
        mask = native_mask[iymin:iymax, ixmin:ixmax]
        ds_arr[~mask] = np.nan
    # print("CMAP", matplotlib_to_plotly("viridis", slider_value, zmax))
    cmap = matplotlib.cm.get_cmap("viridis", slider_value)
>>>>>>> 0f294892
    fig_list = [
            go.Heatmap(
                z=ds_arr,
                x=ds.rlon.values[ixmin:ixmax],
                y=ds.rlat.values[iymin:iymax],
                zmin=zmin,
                zmax=zmax,
                hoverongaps=False,
                colorscale = dcolorsc,
                colorbar = dict(
                    tickvals=ticks,
                    ticktext=ticktext
                ),
                hovertemplate="<b>Design Value: %{z} </b><br>",
<<<<<<< HEAD
                name=None
=======
                name=""
>>>>>>> 0f294892
            ),
            go.Scattergl(
                x=df.rlon,
                y=df.rlat,
                text=df[station_dv],
                mode="markers",
                marker=dict(
                    size=10,
                    symbol="circle",
                    color=df[station_dv],
<<<<<<< HEAD
=======
                    # colorscale=get_cmap_divisions("viridis", slider_value),
>>>>>>> 0f294892
                    line=dict(width=0.35, color="DarkSlateGrey"),
                    showscale=False,
                    colorscale = dcolorsc,

                ),
                hovertemplate="<b>Station Value: %{text}</b><br>",
                visible=toggle_station_value,
                name=None,
            ),
        ]
    
    go_list += fig_list

    fig = {
        "data": go_list,
        "layout": {
            "title": f"<b>{dd_value}</b>",
<<<<<<< HEAD
            "font": dict(size=13, color='grey'),
=======
            "font": dict(size=18, color='grey'),
>>>>>>> 0f294892
            "xaxis": dict(
                zeroline=False, 
                range=[-24, 34],
                showgrid=False, # thin lines in the background
                visible=False  # numbers below
            ),
            "yaxis": dict(
                zeroline=False, 
                range=[-7.4, 37], 
                showgrid=False, # thin lines in the background
                visible=False
            ),
            'xaxis_showgrid': False, 
            'yaxis_showgrid': False,
            "hoverlabel": dict(
                bgcolor="white",
                font_size=16,
                font_family="Rockwell"
            ),
            "colorbar": dict(
                tickmode="array",
<<<<<<< HEAD
=======
                # tickvals=ticks,
>>>>>>> 0f294892
                ticktext=ticks
            ),
            "hoverdistance": 5,
            "hovermode": "closest",
            "width": 1000,
            "height": 750,
            "showlegend": True,
            "legend_orientation": "v",
            "scrollZoom": True,
        }
    }

    return fig


if __name__ == "__main__":
    app.run_server(host='0.0.0.0', debug=False)<|MERGE_RESOLUTION|>--- conflicted
+++ resolved
@@ -44,13 +44,10 @@
     resource_filename("dve", config["paths"]["native_mask"])
 )["sftlf"] >= 1.0
 
-<<<<<<< HEAD
 colormaps = config["colormaps"]
 # Add reverse options, too
 cmap_r = [f"{color}_r" for color in colormaps]
 colormaps += cmap_r
-=======
->>>>>>> 0f294892
 
 data = {}
 for key in config["dvs"].keys():
@@ -79,12 +76,8 @@
                                     "dve",
                                     config["dvs"][key]["table"]
                                 )
-<<<<<<< HEAD
                             ),
             "cmap": config["dvs"][key]["cmap"]
-=======
-                            )
->>>>>>> 0f294892
     }
     data[key] = info
 
@@ -102,22 +95,14 @@
 app.title = 'Pacific Climate Impacts Consortium Design Value Explorer'
 app.config.suppress_callback_exceptions = True
 
-<<<<<<< HEAD
 app.layout = get_layout(app, data, colormaps)
-=======
-app.layout = get_layout(app, data)
->>>>>>> 0f294892
 
 @app.callback(
     dash.dependencies.Output("ens-output-container", "children"),
     [dash.dependencies.Input("ens-switch", "value")]
 )
 def update_ensemble(value):
-<<<<<<< HEAD
     d = {True: "CanRCM4 Ensemble Mean", False: "HSM Reconstruction"}
-=======
-    d = {True: "CanRCM4 Ensemble Mean", False: "HSM Recosntruction"}
->>>>>>> 0f294892
     return f"{d[value]}"
 
 @app.callback(
@@ -197,11 +182,7 @@
         Output(component_id="range-slider", component_property="value")
     ],
     [Input(component_id="dropdown", component_property="value"),
-<<<<<<< HEAD
     Input(component_id="cbar-slider", component_property="value")],
-=======
-    Input(component_id="slider", component_property="value")],
->>>>>>> 0f294892
 )
 def update_slider(value, N):
     field = data[value]["reconstruction"][data[value]["dv"]].values
@@ -230,15 +211,10 @@
         dash.dependencies.Input("dropdown", "value"),
         dash.dependencies.Input("cbar-slider", "value"),
         dash.dependencies.Input("range-slider", "value"),
-<<<<<<< HEAD
         dash.dependencies.Input("ens-switch", "value"),
         dash.dependencies.Input("toggle-log", "value"),
         # dash.dependencies.Input("input-colorbar", "value")
         dash.dependencies.Input("colorscale", "value")
-
-=======
-        dash.dependencies.Input("ens-switch", "value")
->>>>>>> 0f294892
     ],
 )
 def update_ds(
@@ -247,19 +223,14 @@
     dd_value,
     slider_value,
     range_slider,
-<<<<<<< HEAD
     mean_button,
     toggle_log,
     input_colorbar
-=======
-    mean_button
->>>>>>> 0f294892
 ):
 
     zmin = range_slider[0]
     zmax = range_slider[1]
 
-<<<<<<< HEAD
     if toggle_log:
         ticks = np.linspace(np.log10(zmin), np.log10(zmax), slider_value+1)
         ticks = np.around(10**(ticks), 2)
@@ -279,17 +250,6 @@
 
     dcolorsc = discrete_colorscale(ticks, hexes)
     ticktext = [f'{ticks[0]}-{ticks[1]}'] + [f'{ticks[k]}-{ticks[k+1]}' for k in range(1, len(ticks)-1)]
-=======
-    ticks = np.around(np.linspace(zmin, zmax, slider_value+1), 3)
-    cmap = matplotlib.cm.get_cmap("viridis", slider_value)
-    hexes = []
-    for i in range(cmap.N):
-        rgba = cmap(i)
-        # rgb2hex accepts rgb or rgba
-        hexes.append(matplotlib.colors.rgb2hex(rgba))
-
-    dcolorsc = discrete_colorscale(ticks, hexes)
-    ticktext = [f'{ticks[0]}-{ticks[1]}'] + [f'{ticks[k]}-{ticks[k+1]}' for k in range(1, len(ticks)-1)]
 
     r_or_m = "model" if mean_button else "reconstruction"
 
@@ -301,19 +261,6 @@
     x2 = max(value for value in X if value is not None)
     y1 = min(value for value in Y if value is not None)
     y2 = max(value for value in Y if value is not None)
->>>>>>> 0f294892
-
-    r_or_m = "model" if mean_button else "reconstruction"
-
-<<<<<<< HEAD
-    dv, station_dv = data[dd_value]["dv"], data[dd_value]["station_dv"]
-    ds = data[dd_value][r_or_m]
-    df = data[dd_value]["stations"]
-
-    x1 = min(value for value in X if value is not None)
-    x2 = max(value for value in X if value is not None)
-    y1 = min(value for value in Y if value is not None)
-    y2 = max(value for value in Y if value is not None)
 
 
     ixmin = find_nearest_index(ds.rlon.values, np.nanmin(x1))
@@ -331,24 +278,6 @@
         mask = native_mask[iymin:iymax, ixmin:ixmax]
         ds_arr[~mask] = np.nan
 
-=======
-    ixmin = find_nearest_index(ds.rlon.values, np.nanmin(x1))
-    ixmax = find_nearest_index(ds.rlon.values, np.nanmax(x2))
-    iymin = find_nearest_index(ds.rlat.values, np.nanmin(y1))
-    iymax = find_nearest_index(ds.rlat.values, np.nanmax(y2))
-
-    go_list = gen_lines(ds, X, Y)
-
-    # need to process stations
-    df = coord_prep(df, station_dv)
-    ds_arr = ds[dv].values[iymin:iymax, ixmin:ixmax].copy()
-
-    if r_or_m == "model":
-        mask = native_mask[iymin:iymax, ixmin:ixmax]
-        ds_arr[~mask] = np.nan
-    # print("CMAP", matplotlib_to_plotly("viridis", slider_value, zmax))
-    cmap = matplotlib.cm.get_cmap("viridis", slider_value)
->>>>>>> 0f294892
     fig_list = [
             go.Heatmap(
                 z=ds_arr,
@@ -363,11 +292,7 @@
                     ticktext=ticktext
                 ),
                 hovertemplate="<b>Design Value: %{z} </b><br>",
-<<<<<<< HEAD
-                name=None
-=======
                 name=""
->>>>>>> 0f294892
             ),
             go.Scattergl(
                 x=df.rlon,
@@ -378,10 +303,6 @@
                     size=10,
                     symbol="circle",
                     color=df[station_dv],
-<<<<<<< HEAD
-=======
-                    # colorscale=get_cmap_divisions("viridis", slider_value),
->>>>>>> 0f294892
                     line=dict(width=0.35, color="DarkSlateGrey"),
                     showscale=False,
                     colorscale = dcolorsc,
@@ -399,11 +320,7 @@
         "data": go_list,
         "layout": {
             "title": f"<b>{dd_value}</b>",
-<<<<<<< HEAD
             "font": dict(size=13, color='grey'),
-=======
-            "font": dict(size=18, color='grey'),
->>>>>>> 0f294892
             "xaxis": dict(
                 zeroline=False, 
                 range=[-24, 34],
@@ -425,10 +342,6 @@
             ),
             "colorbar": dict(
                 tickmode="array",
-<<<<<<< HEAD
-=======
-                # tickvals=ticks,
->>>>>>> 0f294892
                 ticktext=ticks
             ),
             "hoverdistance": 5,
