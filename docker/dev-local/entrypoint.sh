# Install the package from local codebase
pip install -e .
<<<<<<< HEAD

=======
/bin/bash
>>>>>>> 4d0fe685
#python dve_app.py --debug<|MERGE_RESOLUTION|>--- conflicted
+++ resolved
@@ -1,8 +1,4 @@
 # Install the package from local codebase
 pip install -e .
-<<<<<<< HEAD
-
-=======
-/bin/bash
->>>>>>> 4d0fe685
-#python dve_app.py --debug+#python dve_app.py --debug
+# /bin/bash